# nuruomino.py: Template para implementação do projeto de Inteligência Artificial 2024/2025.
# Devem alterar as classes e funções neste ficheiro de acordo com as instruções do enunciado.
# Além das funções e classes sugeridas, podem acrescentar outras que considerem pertinentes.

# Grupo 18:
# 109370 Miguel Trêpa
#  90173 Rafael Ferreira


from sys import stdin
import numpy as np
from search import Problem, Node

# Each shape is a list of (row, col) offsets from the origin (0, 0)
L_SHAPE = [(0,0), (1,0), (2,0), (2,1)]

I_SHAPE = [(0,0), (1,0), (2,0), (3,0)]

T_SHAPE = [(0,0), (0,1), (0,2), (1,1)]

S_SHAPE = [(0,1), (0,2), (1,0), (1,1)]

# Rotates a piece by 90 degrees
def rotate_coords(coords):
    return [(y, -x) for x, y in coords]

# Returns a canonical coordinates representation of a piece as a frozen set
def canonical_coords(coords):
    x_min = min(x for x, _ in coords)
    y_min = min(y for _, y in coords)
    return frozenset((y - y_min, x - x_min) for x, y in coords)

# Makes all possible variations of a piece (optionally including reflections)
# as a set of canonical representations
def make_piece_variations(piece, reflections=True):
    variations = {canonical_coords(piece)}
    for i in range(3):
        piece = rotate_coords(piece)
        variations.add(canonical_coords(piece))
    if reflections:
        piece_reflected = [(y, x) for x, y in piece]
        variations.update(make_piece_variations(piece_reflected, False))
    return variations

# Generate all possible shapes
L_SHAPES = [make_piece_variations(L_SHAPE)]
I_SHAPES = [make_piece_variations(I_SHAPE)]
T_SHAPES = [make_piece_variations(T_SHAPE)]
S_SHAPES = [make_piece_variations(S_SHAPE)]


from sys import stdin
import numpy as np
from search import Problem, Node

class NuruominoState:
    state_id = 0

    def __init__(self, board: 'Board'):
        self.board = board
        self.id = NuruominoState.state_id
        NuruominoState.state_id += 1

    def __lt__(self, other):
        """ Este método é utilizado em caso de empate na gestão da lista
        de abertos nas procuras informadas. """
        return self.id < other.id

class Board:
    """Representação interna de um tabuleiro do Puzzle Nuruomino."""
<<<<<<< HEAD
    def __init__(self, board=np.array([1, 1], np.int8)):
        """Construtor da classe Board. Se o argumento for None, cria um tabuleiro vazio."""
        self.board = board
    
    def __str__(self):
        """Devolve uma representação textual do tabuleiro."""
        formatted_board = ""
        for row in self.board:
            formatted_board += "\t".join(str(cell) for cell in row) + "\n"
        return formatted_board
    
    def can_place(self, shape: list[tuple[int, int]], origin: tuple[int, int], region_id: int) -> bool:
        """Verifica se é possível colocar a forma no tabuleiro a partir de `origin`, respeitando os limites da região."""
        for dr, dc in shape:
            r, c = origin[0] + dr, origin[1] + dc
            if not (0 <= r < self.board.shape[0] and 0 <= c < self.board.shape[1]):
                return False  # fora do tabuleiro
            if self.board[r, c] != region_id:
                return False  # fora da região
        return True

    def region_cells(self, region_id: int) -> list[tuple[int, int]]:
        """Devolve a lista de posições (row, col) pertencentes a uma região."""
        positions = list(zip(*np.where(self.board == region_id)))
        return positions
    
    def place(self, shape: list[tuple[int, int]], origin: tuple[int, int], mark) -> 'Board':
        """Retorna uma nova instância de Board com a peça colocada, marcada com `mark`."""
        new_board = np.copy(self.board)
        for dr, dc in shape:
            r, c = origin[0] + dr, origin[1] + dc
            new_board[r, c] = mark
        return Board(new_board)

=======
>>>>>>> dfdccacc
    def adjacent_regions(self, region:int) -> list:
        """Devolve uma lista das regiões que fazem fronteira com a região enviada no argumento."""
        #TODO
        pass
    
    def adjacent_positions(self, row:int, col:int) -> list:
        """Devolve as posições adjacentes à região, em todas as direções, incluindo diagonais."""
        #TODO
        pass

    def adjacent_values(self, row:int, col:int) -> list:
        """Devolve os valores das celulas adjacentes à região, em todas as direções, incluindo diagonais."""
        #TODO
        pass
    
    @staticmethod
    def parse_instance() -> 'Board':
        """Lê o test do standard input (stdin) que é passado como argumento
        e retorna uma instância da classe Board.

        Por exemplo:
            $ python3 pipe.py < test-01.txt

            > from sys import stdin
            > line = stdin.readline().split()
        """
        board_list = []
<<<<<<< HEAD
        for line in stdin.readlines():
            line_ar = [elem for elem in line.split()]
            board_list.append(line_ar)
        board = np.array(board_list, dtype = 'U1')

        return Board(board)
=======
        for line in stdin:
            line_ar = [int(elem) for elem in line.split()]
            board_list.append(line_ar)
        board = np.array(board_list, np.int8)

        return board
>>>>>>> dfdccacc

    # TODO: outros metodos da classe Board

class Nuruomino(Problem):
    def __init__(self, board: Board):
        self.state = NuruominoState(board)

    def actions(self, state: NuruominoState):
        """Gera todas as formas válidas de colocar uma peça no estado atual."""
        actions = []
        board = state.board
        regions = np.unique(board.board)
        for region_id in regions:
            region_cells = board.region_cells(region_id)
            for origin in region_cells:
                for shape_group, mark in zip(
                    [L_SHAPES, I_SHAPES, T_SHAPES, S_SHAPES],
                    ['L', 'I', 'T', 'S']
                ):
                    for shape in shape_group:
                        if board.can_place(shape, origin, region_id):
                            actions.append((region_id, shape, origin, mark))
        return actions

    def result(self, state: NuruominoState, action) -> NuruominoState:
        """Retorna o estado resultante de executar a 'action' sobre 'state'."""
        region_id, shape, origin, mark = action
        new_board = state.board.place(shape, origin, mark)
        return NuruominoState(new_board)
        

    def goal_test(self, state: NuruominoState):
        """Retorna True se e só se o estado passado como argumento é
        um estado objetivo. Deve verificar se todas as posições do tabuleiro
        estão preenchidas de acordo com as regras do problema."""
        #TODO
        pass 

    def h(self, node: Node):
        """Função heuristica utilizada para a procura A*."""
        # TODO
        pass

if __name__ == "__main__":
<<<<<<< HEAD
    print(L_SHAPES)
    print(I_SHAPES)
    print(T_SHAPES)
    print(S_SHAPES)

    # Ler o tabuleiro do standard input e cria uma instância da classe Board
    problem_board = Board.parse_instance()
    
    # Criar uma instância do problema
    problem = Nuruomino(problem_board)

    # Criar o estado inicial do problema
    initial_state = NuruominoState(problem_board)
=======
    board = Board.parse_instance()
    print(board)
>>>>>>> dfdccacc
<|MERGE_RESOLUTION|>--- conflicted
+++ resolved
@@ -68,7 +68,6 @@
 
 class Board:
     """Representação interna de um tabuleiro do Puzzle Nuruomino."""
-<<<<<<< HEAD
     def __init__(self, board=np.array([1, 1], np.int8)):
         """Construtor da classe Board. Se o argumento for None, cria um tabuleiro vazio."""
         self.board = board
@@ -103,8 +102,6 @@
             new_board[r, c] = mark
         return Board(new_board)
 
-=======
->>>>>>> dfdccacc
     def adjacent_regions(self, region:int) -> list:
         """Devolve uma lista das regiões que fazem fronteira com a região enviada no argumento."""
         #TODO
@@ -132,21 +129,13 @@
             > line = stdin.readline().split()
         """
         board_list = []
-<<<<<<< HEAD
+
         for line in stdin.readlines():
             line_ar = [elem for elem in line.split()]
             board_list.append(line_ar)
         board = np.array(board_list, dtype = 'U1')
 
         return Board(board)
-=======
-        for line in stdin:
-            line_ar = [int(elem) for elem in line.split()]
-            board_list.append(line_ar)
-        board = np.array(board_list, np.int8)
-
-        return board
->>>>>>> dfdccacc
 
     # TODO: outros metodos da classe Board
 
@@ -191,7 +180,6 @@
         pass
 
 if __name__ == "__main__":
-<<<<<<< HEAD
     print(L_SHAPES)
     print(I_SHAPES)
     print(T_SHAPES)
@@ -205,7 +193,3 @@
 
     # Criar o estado inicial do problema
     initial_state = NuruominoState(problem_board)
-=======
-    board = Board.parse_instance()
-    print(board)
->>>>>>> dfdccacc
