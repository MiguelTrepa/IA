# nuruomino.py: Template para implementação do projeto de Inteligência Artificial 2024/2025.
# Devem alterar as classes e funções neste ficheiro de acordo com as instruções do enunciado.
# Além das funções e classes sugeridas, podem acrescentar outras que considerem pertinentes.

# Grupo 18:
# 109370 Miguel Trêpa
#  90173 Rafael Ferreira


from collections import defaultdict
from sys import stdin
import numpy as np
from search import Problem, Node, depth_first_tree_search

# Tetromino definitions (with all rotations and reflections)
PIECES = {
    'L': [
        [(0,0), (1,0), (2,0), (2,1)], 
        [(0,0), (0,1), (0,2), (1,0)],
        [(0,0), (0,1), (1,1), (2,1)], 
        [(0,2), (1,0), (1,1), (1,2)],
        [(0,1), (1,1), (2,1), (2,0)], 
        [(1,0), (1,1), (1,2), (0,2)],
        [(0,0), (0,1), (1,0), (2,0)], 
        [(0,0), (1,0), (1,1), (1,2)]
    ],
    'I': [
        [(0,0), (1,0), (2,0), (3,0)], 
        [(0,0), (0,1), (0,2), (0,3)]
    ],
    'T': [
        [(0,0), (0,1), (0,2), (1,1)], 
        [(0,1), (1,0), (1,1), (2,1)],
        [(1,0), (1,1), (1,2), (0,1)],
        [(0,0), (1,0), (2,0), (1,1)]
    ],
    'S': [
        [(0,1), (0,2), (1,0), (1,1)],
        [(0,0), (1,0), (1,1), (2,1)],
        [(0,0), (0,1), (1,1), (1,2)],
        [(0,1), (1,0), (1,1), (2,0)]   
    ]
}

class Board:
    """
    Representação interna de um tabuleiro do Puzzle Nuruomino.
    """
    def __init__(self, board = None):
        if board is None:
            board = Board.parse_instance()
        self.board = board
        self.height, self.width = self.board.shape
        self.regions = self._extract_regions()
        self.neighbors = self._find_neighbors()
    
    def _extract_regions(self):
        """
        Extrai as regiões do tabuleiro e retorna um dicionário
        onde as chaves são os símbolos das regiões e os valores são
        listas de coordenadas (tuplas) que pertencem a cada região.
        """
        regions = defaultdict(list)
        for r in range(self.height):
            for c in range(self.width):
                regions[self.board[r, c]].append((r, c))
        return dict(regions)

    def _find_neighbors(self):
        neighbors = defaultdict(set)
        for r in range(self.height):
            for c in range(self.width):
                reg = self.board[r, c]
                for dr, dc in [(-1,0),(1,0),(0,-1),(0,1)]:
                    nr, nc = r + dr, c + dc
                    if 0 <= nr < self.height and 0 <= nc < self.width:
                        nreg = self.board[nr, nc]    
                        if nreg != reg:
                            neighbors[reg].add(nreg)
        return dict(neighbors)
    
    @staticmethod
    def parse_instance() -> 'Board':
        """Lê o test do standard input (stdin) que é passado como argumento
        e retorna uma instância da classe Board.
        """
        board_list = []

        for line in stdin.readlines():
            line_ar = [elem for elem in line.split()]
            board_list.append(line_ar)
        board = np.array(board_list, dtype = 'U1')

        return Board(board)

    def __str__(self):
        """Devolve uma representação textual do tabuleiro."""
        formatted_board = ""
        for row in self.board:
            formatted_board += "\t".join(str(cell) for cell in row) + "\n"
        return formatted_board
    
    def region_at(self, r: int, c: int) -> str:
        """
        Retorna o símbolo da região na posição (r, c) do tabuleiro.
        """
        if 0 <= r < self.height and 0 <= c < self.width:
            key = [key for key, value in self.regions.items() if (r, c) in value]
            return key[0]
        return None
    
    def adjacent_positions(self, r: int, c: int, diag = False) -> list:
        """
        Retorna uma lista de posições adjacentes da posição (r, c) do tabuleiro.
        Se diag = True, consideramos as diagonais
        """
        adjacent = set()
        
        if diag:
            directions = [(-1,0),(1,0),(0,-1),(0,1)]
        else:
            directions = [  (-1, -1), (-1, 0), (-1, 1),
                            (0, -1),           (0, 1),
                            (1, -1),  (1, 0),  (1, 1)  ]
        
        if 0 <= r < self.height and 0 <= c < self.width:
            for dr, dc in directions:
                nr, nc = r + dr, c + dc
                if 0 <= nr < self.height and 0 <= nc < self.width:
                    adjacent.add((nr, nc))

        return list(adjacent)
    
    def piece_adjacent_positions(self, origin: tuple[int, int], shape: list[tuple[int, int]], diag = False) -> list:
        """
        Retorna uma lista de posições adjacentes à peça colocada na posição origin.
        A peça é representada por uma lista de tuplas (r, c) que indicam as posições ocupadas.
        """
        adjacent = set()
        
        placed = [(origin[0] + dx, origin[1] + dy) for dx, dy in shape]

        for r, c in placed:
            adjacent_positions = self.adjacent_positions(r, c, diag)
            for pos in adjacent_positions:
                if pos not in placed:
                    adjacent.add(pos)

        return list(adjacent)
    
    def region_adjacent_positions(self, r: int, c: int, diag = False) -> list:
        """
        Retorna uma lista de posições adjacentes (cima, baixo, esquerda, direita) da região na posição (r, c) do tabuleiro.
        """
        adjacent = set()
        region = self.region_at(r, c)

        for row, col in self.regions[region]:
            adjacent_positions = self.adjacent_positions(row, col, diag)
            for pos in adjacent_positions:
                if region != self.region_at(pos[0], pos[1]):
                    adjacent.add(pos)

        return list(adjacent)
    
    def adjacent_values(self, r: int, c: int, diag = False) -> set:
        """
        Retorna o conjunto de valores adjacentes à posição (r, c) do tabuleiro.
        """
        adjacent = set()

        if diag:
            directions = [(-1,0),(1,0),(0,-1),(0,1)]
        else:
            directions = [  (-1, -1),   (-1, 0),    (-1, 1),
                            (0, -1),                (0, 1),
                            (1, -1),    (1, 0),     (1, 1)  ]

        for dr, dc in directions:
            nr, nc = r + dr, c + dc
            if 0 <= nr < self.height and 0 <= nc < self.width:
                value = self.board[nr, nc]
                if value != self.board[r, c]:
                    adjacent.add(value)
        return adjacent

    def piece_adjacent_values(self, origin: tuple[int, int], shape: list[tuple[int, int]], diag = False) -> set:
        """
        Retorna um conjunto de símbolos das regiões adjacentes às posições ocupadas pela peça.
        A peça é representada por uma lista de tuplas (r, c) que indicam as posições ocupadas.
        """
        adjacent = set()
        for r, c in shape:
            nr, nc = origin[0] + r, origin[1] + c
            values = self.adjacent_values(nr, nc, diag)
            adjacent.update(values)
        return adjacent
    
    def is_region_filled(self, region_label: str) -> bool:
        """
        Verifica se a região já está preenchida com uma peça ('L', 'I', 'T', 'S').
        Retorna True se qualquer célula da região tiver um desses valores.
        """
        marks = {'L', 'I', 'T', 'S'}
        for r, c in self.regions[region_label]:
            if self.board[r, c] in marks:
                return True
        return False

    def fits(self, origin:tuple[int, int], shape: list[tuple[int, int]]) -> bool:
        """
        Testa se a peça pode ser colocada no tabuleiro na região especificada por origin.
        """
        placed = [(origin[0] + dx, origin[1] + dy) for dx, dy in shape]
        if all(cell in board.regions[board.region_at(origin[0], origin[1])] for cell in placed):
            return True
        return False
    
    def has_border(self, origin: tuple[int, int], shape: list[tuple[int, int]]) -> bool:
        """
        Verifica se a peça tem uma fronteira com outra região.
        Retorna True se a peça tiver uma fronteira com outra região.
        """
        region = self.region_at(origin[0], origin[1])
        adjacent_labels = self.piece_adjacent_positions(origin, shape)
        if any(self.region_at(r, c) != region for r, c in adjacent_labels):
            return True
        return False

    def equal_adjacent(self, origin: tuple[int, int], shape: list[tuple[int, int]], piece_label: str) -> bool:
        """
        Verifica se uma peça pode ser colocada sem ter uma peça igual adjacente a ela.
        Retorna True se a peça não puder ser colocada
        """
        adjacent_labels = self.piece_adjacent_values(origin, shape)
        return piece_label in adjacent_labels
    
    def makes_2x2(self, origin: tuple[int, int], shape: list[tuple[int, int]]) -> bool:
        """
        Verifica se a colocação da peça na posição origin forma um quadrado 2x2,
        considerando tanto a peça quanto as células adjacentes a ela.
        Retorna True se formar um quadrado 2x2, False caso contrário.
        """
        temp_board = self.board.copy()
        # Marca as posições da peça com piece_label
        for dr, dc in shape:
            r, c = origin[0] + dr, origin[1] + dc
            temp_board[r, c] = 'L'

        # Define área relevante para verificar 2x2
        piece = set([(origin[0] + dr, origin[1] + dc) for dr, dc in shape])
        surrounds = set(self.piece_adjacent_positions(origin, shape, diag=True))
        greater_area = piece | surrounds

        marks = {'L', 'I', 'T', 'S'}
        for r, c in greater_area:
            # Verifica se é possível formar um quadrado 2x2 a partir de (r, c)
            if r + 1 < self.height and c + 1 < self.width:
                O_SHAPE = {temp_board[r + dr, c + dc] for dr, dc in [(0, 0), (0, 1), (1, 0), (1, 1)]}
                if all(mark in marks for mark in O_SHAPE):
                    return True
        return False
    
    def is_valid(self, origin: tuple[int, int], shape: list[tuple[int, int]], piece_label: str) -> bool:
        """
        Verifica se a peça pode ser colocada na posição origin da região.
        """
        # Verifica se a região está preenchida
        region_label = self.region_at(origin[0], origin[1])
        if self.is_region_filled(region_label):
            return False
        # Verifica se a peça cabe na região
        if not self.fits(origin, shape):
            return False
        # Verifica se a peça tem uma fronteira com outra região
        if not self.has_border(origin, shape):
            return False
        # Verifica se a peça não tem uma peça igual adjacente
        if self.equal_adjacent(origin, shape, piece_label):
            return False
        # Verifica se a colocação da peça não forma um quadrado 2x2
        if self.makes_2x2(origin, shape):
            return False
        return True
<<<<<<< HEAD
    
    def place(self, origin: tuple[int, int], shape: list[tuple[int, int]], piece_label: str):
        """
        Coloca a peça no tabuleiro na posição origin.
        """
        for dr, dc in shape:
            r, c = origin[0] + dr, origin[1] + dc
            self.board[r, c] = piece_label
        region = self.region_at(origin[0], origin[1])
        neighbors = self.neighbors[region]
=======
    def place(self, shape: list[tuple[int, int]], origin: tuple[int, int], mark) -> 'Board':
        """Retorna uma nova instância de Board com a peça colocada, marcada com `mark`."""
        new_board = np.copy(self.board)
        for dr, dc in shape:
            r, c = origin[0] + dr, origin[1] + dc
            new_board[r, c] = mark
        return Board(new_board)

>>>>>>> 5bd47c89
class CSP:
    def __init__(self, board: Board):
        self.board = board
        self.variables = list(board.regions.keys())
        self.domains = self._compute_domains()

    def _compute_domains(self):
        domains = {region: self._generate_options(region, cells) for region, cells in self.board.regions.items()}
        return domains

    def _generate_options(self, region, cells):
        options = []
        for origin in cells:
            options.extend(self._validate_piece_placement(origin))
        return options

    def _validate_piece_placement(self, origin):
        valid_options = []
        for piece, shapes in PIECES.items():
            for shape in shapes:
                if self.board.is_valid(origin, shape, piece):
                    valid_options.append((piece, shape, origin))
        return valid_options
    
    def backtracking_search(self, assignment=None):

        pass

    def forward_checking(self):
        pass

class NuruominoState:
    state_id = 0

    def __init__(self, board: 'Board'):
        self.board = board
        self.id = NuruominoState.state_id
        NuruominoState.state_id += 1

    def __lt__(self, other: 'NuruominoState') -> bool:
        """ Este método é utilizado em caso de empate na gestão da lista
        de abertos nas procuras informadas. """
        return self.id < other.id
    
class Nuruomino(Problem):
    def __init__(self, board: Board, csp: CSP):
        super().__init__(NuruominoState(board))
        self.csp = csp

    def actions(self, state: NuruominoState):
        """Gera todas as formas válidas de colocar uma peça no estado atual."""
        actions = []
        board = state.board
        for region, cells in board.regions.items():
            if board.is_region_filled(region):
                continue
            for origin in cells:
                for piece, shapes in PIECES.items():
                    for shape in shapes:
                        if board.is_valid(origin, shape, piece):
                            actions.append((region, (piece, shape, origin)))
        return actions

    def result(self, state: NuruominoState, action) -> NuruominoState:
        """Retorna o estado resultante de executar a 'action' sobre 'state'."""
        region_id, (mark, shape, origin) = action
        new_board = state.board.place(shape, origin, mark)
        return NuruominoState(new_board)
        

    def goal_test(self, state: NuruominoState):
        """Retorna True se e só se o estado passado como argumento é
        um estado objetivo. Deve verificar se todas as posições do tabuleiro
        estão preenchidas de acordo com as regras do problema."""
        pass

if __name__ == "__main__":
    # Exemplo de uso
    board = Board.parse_instance()
    print("Tabuleiro lido:")
    print(board.board)

    csp = CSP(board)
    print("Regiões extraídas:")
    for region, cells in csp.board.regions.items():
        print(f"{region}: {cells}")
    
    print("Vizinhos de cada região:")
    for region, neighbors in csp.board.neighbors.items():
        print(f"{region}: {neighbors}")

    print("Domínios das regiões:")
    for region, options in csp.domains.items():
        print(f"{region}: {options}")
        print(f"  Opções válidas: {len(options)}")
    
    # Criação do estado inicial
    initial_state = NuruominoState(board)
    
    # Exemplo de criação do problema
    problem = Nuruomino(board, csp)
    print(problem.actions(initial_state))
    s1 = problem.result(initial_state, (np.str_('1'), ('L', [(0, 0), (0, 1), (1, 0), (2, 0)], (0, 0))))
    print(s1.board)
    print(problem.actions(s1))
    
    # Exemplo de busca (ainda não implementada)
    # solution = depth_first_tree_search(problem)
    # print("Solução encontrada:", solution)<|MERGE_RESOLUTION|>--- conflicted
+++ resolved
@@ -282,18 +282,6 @@
         if self.makes_2x2(origin, shape):
             return False
         return True
-<<<<<<< HEAD
-    
-    def place(self, origin: tuple[int, int], shape: list[tuple[int, int]], piece_label: str):
-        """
-        Coloca a peça no tabuleiro na posição origin.
-        """
-        for dr, dc in shape:
-            r, c = origin[0] + dr, origin[1] + dc
-            self.board[r, c] = piece_label
-        region = self.region_at(origin[0], origin[1])
-        neighbors = self.neighbors[region]
-=======
     def place(self, shape: list[tuple[int, int]], origin: tuple[int, int], mark) -> 'Board':
         """Retorna uma nova instância de Board com a peça colocada, marcada com `mark`."""
         new_board = np.copy(self.board)
@@ -302,7 +290,6 @@
             new_board[r, c] = mark
         return Board(new_board)
 
->>>>>>> 5bd47c89
 class CSP:
     def __init__(self, board: Board):
         self.board = board
